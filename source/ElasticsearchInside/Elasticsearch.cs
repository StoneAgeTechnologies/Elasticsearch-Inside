--- conflicted
+++ resolved
@@ -1,239 +1,236 @@
-﻿using System;
-using System.Diagnostics;
-using System.IO;
-using System.Net;
-using System.Reflection;
-using System.Text;
-using System.Threading;
-using System.Threading.Tasks;
-using ElasticsearchInside.CommandLine;
-using ElasticsearchInside.Executables;
-using ElasticsearchInside.Utilities.Archive;
-using LZ4PCL;
-<<<<<<< HEAD
-using CompressionMode = LZ4PCL.CompressionMode;
-using ElasticsearchInside.Configuration;
-=======
->>>>>>> c563e0fe
-
-namespace ElasticsearchInside
-{
-    public class Elasticsearch : IDisposable
-    {
-        private Process _elasticSearchProcess;
-        private bool _disposed;
-        private readonly DirectoryInfo temporaryRootFolder = new DirectoryInfo(Path.Combine(Path.GetTempPath(), Guid.NewGuid().ToString("N")));
-        private DirectoryInfo ElasticsearchHome { get; set; }
-        private DirectoryInfo JavaHome { get; set; }
-        private readonly ElasticsearchParameters parameters = new ElasticsearchParameters();
-        private readonly CommandLineBuilder _commandLineBuilder = new CommandLineBuilder();
-        private readonly Stopwatch startup;
-
-
-        static Elasticsearch()
-        {
-            AppDomain.CurrentDomain.AssemblyResolve += (s, e) =>
-            {
-                using (var memStream = new MemoryStream())
-                {
-                    using (var stream = typeof(Elasticsearch).Assembly.GetManifestResourceStream(typeof(RessourceTarget), "LZ4PCL.dll"))
-                        stream.CopyTo(memStream);
-
-                    return Assembly.Load(memStream.GetBuffer());
-                }
-            };
-        }
-
-        public Uri Url
-        {
-            get
-            {
-                if (!parameters.ElasticsearchPort.HasValue)
-                    throw new ApplicationException("Expected HttpPort to be set");
-
-                return new UriBuilder
-                {
-                    Scheme = Uri.UriSchemeHttp,
-                    Host = parameters.NetworkHost,
-                    Port = parameters.ElasticsearchPort.Value
-                }.Uri;
-            }
-        }
-
-        private void Info(string format, params object[] args)
-        {
-            if (parameters.LoggingEnabled)
-                if (args == null || args.Length == 0)
-                    parameters.Logger("{0}", new object[] { format });
-                else
-                    parameters.Logger(format, args);
-        }
-
-
-        public Elasticsearch(Func<IElasticsearchParameters, IElasticsearchParameters> configurationAction = null)
-        {
-            if (configurationAction != null)
-                configurationAction.Invoke(parameters);
-
-            startup = Stopwatch.StartNew();
-
-            SetupEnvironment();
-
-            Info("Environment ready after {0} seconds", startup.Elapsed.TotalSeconds);
-
-            StartProcess();
-            WaitForGreen();
-
-            InstallPlugins();
-        }
-
-        private void InstallPlugins()
-        {
-            foreach (Plugin plugin in parameters.Plugins)
-            {
-                Process proc = new Process();
-                proc.StartInfo.FileName = Path.Combine(ElasticsearchHome.FullName, "bin\\plugin.bat");
-                proc.StartInfo.WorkingDirectory = Path.Combine(ElasticsearchHome.FullName, "bin");
-                proc.StartInfo.UseShellExecute = false;
-                proc.StartInfo.RedirectStandardOutput = true;
-                proc.StartInfo.RedirectStandardError = true;
-                proc.OutputDataReceived += (sender, args) => Trace.WriteLine(plugin.Name + ": " + args.Data);
-                proc.StartInfo.Arguments = plugin.GetInstallCommand();
-
-                // set JAVA_HOME to use the packaged JRE
-                const string JAVA_HOME = "JAVA_HOME";
-                if (proc.StartInfo.EnvironmentVariables.ContainsKey(JAVA_HOME))
-                {
-                    Info("Removing old JAVA_HOME and replacing with bundled JRE.");
-                    proc.StartInfo.EnvironmentVariables.Remove(JAVA_HOME);
-                }
-                proc.StartInfo.EnvironmentVariables.Add(JAVA_HOME, JavaHome.FullName);
-
-                Info("Installing plugin " + plugin.Name + "...");
-                Info("    " + proc.StartInfo.FileName + " " + proc.StartInfo.Arguments);
-                proc.Start();
-                proc.BeginOutputReadLine();
-                Info("Waiting for plugin " + plugin.Name + " install...");
-                proc.WaitForExit();
-                Info("Plugin " + plugin.Name + " installed.");
-
-                Restart();
-            }
-        }
-
-        private void SetupEnvironment()
-        {
-            parameters.EsHomePath = new DirectoryInfo(Path.Combine(temporaryRootFolder.FullName, "es"));
-            JavaHome = new DirectoryInfo(Path.Combine(temporaryRootFolder.FullName, "jre"));
-            ElasticsearchHome = parameters.EsHomePath;
-
-            var jreTask = Task.Run(() => ExtractEmbeddedLz4Stream("jre.lz4", JavaHome));
-            var esTask = Task.Run(() => ExtractEmbeddedLz4Stream("elasticsearch.lz4", ElasticsearchHome));
-
-            Task.WaitAll(jreTask, esTask);
-        }
-
-
-        private void WaitForGreen()
-        {
-            var statusUrl = new UriBuilder(Url)
-            {
-                Path = "_cluster/health",
-                Query = "wait_for_status=yellow"
-            }.Uri;
-
-            var statusCode = (HttpStatusCode)0;
-            do
-            {
-                try
-                {
-                    var request = WebRequest.Create(statusUrl);
-                    using (var response = (HttpWebResponse)request.GetResponse())
-                        statusCode = response.StatusCode;
-                }
-                catch (WebException)
-                {
-                }
-
-                Thread.Sleep(100);
-
-            } while (statusCode != HttpStatusCode.OK);
-
-            startup.Stop();
-            Info("Started in {0} seconds", startup.Elapsed.TotalSeconds);
-        }
-
-        private void StartProcess()
-        {
-            var processStartInfo = new ProcessStartInfo(string.Format(@"""{0}""", Path.Combine(JavaHome.FullName, "bin/java.exe")))
-            {
-                UseShellExecute = false,
-                Arguments = _commandLineBuilder.Build(parameters),
-                WindowStyle = ProcessWindowStyle.Maximized,
-                CreateNoWindow = true,
-                LoadUserProfile = false,
-                WorkingDirectory = ElasticsearchHome.FullName,
-                RedirectStandardError = true,
-                RedirectStandardOutput = true,
-                StandardOutputEncoding = Encoding.ASCII,
-            };
-
-            _elasticSearchProcess = Process.Start(processStartInfo);
-            _elasticSearchProcess.ErrorDataReceived += (sender, eventargs) => Info(eventargs.Data);
-            _elasticSearchProcess.OutputDataReceived += (sender, eventargs) => Info(eventargs.Data);
-            _elasticSearchProcess.BeginOutputReadLine();
-        }
-
-        public void Restart()
-        {
-            _elasticSearchProcess.Kill();
-            _elasticSearchProcess.WaitForExit();
-
-            StartProcess();
-            WaitForGreen();
-        }
-
-        private void ExtractEmbeddedLz4Stream(string name, DirectoryInfo destination)
-        {
-            var started = Stopwatch.StartNew();
-
-            using (var stream = GetType().Assembly.GetManifestResourceStream(typeof(RessourceTarget), name))
-            using (var decompresStream = new LZ4Stream(stream, CompressionMode.Decompress))
-            using (var archiveReader = new ArchiveReader(decompresStream))
-                archiveReader.ExtractToDirectory(destination);
-           
-            Info("Extracted {0} in {1} seconds", name, started.Elapsed.TotalSeconds);
-        }
-
-
-        protected virtual void Dispose(bool disposing)
-        {
-            if (_disposed)
-                return;
-            try
-            {
-                _elasticSearchProcess.Kill();
-                _elasticSearchProcess.WaitForExit();
-                temporaryRootFolder.Delete(true);
-
-            }
-            catch (Exception ex)
-            {
-                Info(ex.ToString());
-            }
-            _disposed = true;
-
-        }
-
-        ~Elasticsearch()
-        {
-            Dispose(false);
-        }
-
-        public void Dispose()
-        {
-            Dispose(true);
-            GC.SuppressFinalize(this);
-        }
-    }
-}
+﻿using System;
+using System.Diagnostics;
+using System.IO;
+using System.Net;
+using System.Reflection;
+using System.Text;
+using System.Threading;
+using System.Threading.Tasks;
+using ElasticsearchInside.CommandLine;
+using ElasticsearchInside.Executables;
+using ElasticsearchInside.Utilities.Archive;
+using LZ4PCL;
+using CompressionMode = LZ4PCL.CompressionMode;
+using ElasticsearchInside.Configuration;
+
+namespace ElasticsearchInside
+{
+    public class Elasticsearch : IDisposable
+    {
+        private Process _elasticSearchProcess;
+        private bool _disposed;
+        private readonly DirectoryInfo temporaryRootFolder = new DirectoryInfo(Path.Combine(Path.GetTempPath(), Guid.NewGuid().ToString("N")));
+        private DirectoryInfo ElasticsearchHome { get; set; }
+        private DirectoryInfo JavaHome { get; set; }
+        private readonly ElasticsearchParameters parameters = new ElasticsearchParameters();
+        private readonly CommandLineBuilder _commandLineBuilder = new CommandLineBuilder();
+        private readonly Stopwatch startup;
+
+
+        static Elasticsearch()
+        {
+            AppDomain.CurrentDomain.AssemblyResolve += (s, e) =>
+            {
+                using (var memStream = new MemoryStream())
+                {
+                    using (var stream = typeof(Elasticsearch).Assembly.GetManifestResourceStream(typeof(RessourceTarget), "LZ4PCL.dll"))
+                        stream.CopyTo(memStream);
+
+                    return Assembly.Load(memStream.GetBuffer());
+                }
+            };
+        }
+
+        public Uri Url
+        {
+            get
+            {
+                if (!parameters.ElasticsearchPort.HasValue)
+                    throw new ApplicationException("Expected HttpPort to be set");
+
+                return new UriBuilder
+                {
+                    Scheme = Uri.UriSchemeHttp,
+                    Host = parameters.NetworkHost,
+                    Port = parameters.ElasticsearchPort.Value
+                }.Uri;
+            }
+        }
+
+        private void Info(string format, params object[] args)
+        {
+            if (parameters.LoggingEnabled)
+                if (args == null || args.Length == 0)
+                    parameters.Logger("{0}", new object[] { format });
+                else
+                    parameters.Logger(format, args);
+        }
+
+
+        public Elasticsearch(Func<IElasticsearchParameters, IElasticsearchParameters> configurationAction = null)
+        {
+            if (configurationAction != null)
+                configurationAction.Invoke(parameters);
+
+            startup = Stopwatch.StartNew();
+
+            SetupEnvironment();
+
+            Info("Environment ready after {0} seconds", startup.Elapsed.TotalSeconds);
+
+            StartProcess();
+            WaitForGreen();
+
+            InstallPlugins();
+        }
+
+        private void InstallPlugins()
+        {
+            foreach (Plugin plugin in parameters.Plugins)
+            {
+                Process proc = new Process();
+                proc.StartInfo.FileName = Path.Combine(ElasticsearchHome.FullName, "bin\\plugin.bat");
+                proc.StartInfo.WorkingDirectory = Path.Combine(ElasticsearchHome.FullName, "bin");
+                proc.StartInfo.UseShellExecute = false;
+                proc.StartInfo.RedirectStandardOutput = true;
+                proc.StartInfo.RedirectStandardError = true;
+                proc.OutputDataReceived += (sender, args) => Trace.WriteLine(plugin.Name + ": " + args.Data);
+                proc.StartInfo.Arguments = plugin.GetInstallCommand();
+
+                // set JAVA_HOME to use the packaged JRE
+                const string JAVA_HOME = "JAVA_HOME";
+                if (proc.StartInfo.EnvironmentVariables.ContainsKey(JAVA_HOME))
+                {
+                    Info("Removing old JAVA_HOME and replacing with bundled JRE.");
+                    proc.StartInfo.EnvironmentVariables.Remove(JAVA_HOME);
+                }
+                proc.StartInfo.EnvironmentVariables.Add(JAVA_HOME, JavaHome.FullName);
+
+                Info("Installing plugin " + plugin.Name + "...");
+                Info("    " + proc.StartInfo.FileName + " " + proc.StartInfo.Arguments);
+                proc.Start();
+                proc.BeginOutputReadLine();
+                Info("Waiting for plugin " + plugin.Name + " install...");
+                proc.WaitForExit();
+                Info("Plugin " + plugin.Name + " installed.");
+
+                Restart();
+            }
+        }
+
+        private void SetupEnvironment()
+        {
+            parameters.EsHomePath = new DirectoryInfo(Path.Combine(temporaryRootFolder.FullName, "es"));
+            JavaHome = new DirectoryInfo(Path.Combine(temporaryRootFolder.FullName, "jre"));
+            ElasticsearchHome = parameters.EsHomePath;
+
+            var jreTask = Task.Run(() => ExtractEmbeddedLz4Stream("jre.lz4", JavaHome));
+            var esTask = Task.Run(() => ExtractEmbeddedLz4Stream("elasticsearch.lz4", ElasticsearchHome));
+
+            Task.WaitAll(jreTask, esTask);
+        }
+
+
+        private void WaitForGreen()
+        {
+            var statusUrl = new UriBuilder(Url)
+            {
+                Path = "_cluster/health",
+                Query = "wait_for_status=yellow"
+            }.Uri;
+
+            var statusCode = (HttpStatusCode)0;
+            do
+            {
+                try
+                {
+                    var request = WebRequest.Create(statusUrl);
+                    using (var response = (HttpWebResponse)request.GetResponse())
+                        statusCode = response.StatusCode;
+                }
+                catch (WebException)
+                {
+                }
+
+                Thread.Sleep(100);
+
+            } while (statusCode != HttpStatusCode.OK);
+
+            startup.Stop();
+            Info("Started in {0} seconds", startup.Elapsed.TotalSeconds);
+        }
+
+        private void StartProcess()
+        {
+            var processStartInfo = new ProcessStartInfo(string.Format(@"""{0}""", Path.Combine(JavaHome.FullName, "bin/java.exe")))
+            {
+                UseShellExecute = false,
+                Arguments = _commandLineBuilder.Build(parameters),
+                WindowStyle = ProcessWindowStyle.Maximized,
+                CreateNoWindow = true,
+                LoadUserProfile = false,
+                WorkingDirectory = ElasticsearchHome.FullName,
+                RedirectStandardError = true,
+                RedirectStandardOutput = true,
+                StandardOutputEncoding = Encoding.ASCII,
+            };
+
+            _elasticSearchProcess = Process.Start(processStartInfo);
+            _elasticSearchProcess.ErrorDataReceived += (sender, eventargs) => Info(eventargs.Data);
+            _elasticSearchProcess.OutputDataReceived += (sender, eventargs) => Info(eventargs.Data);
+            _elasticSearchProcess.BeginOutputReadLine();
+        }
+
+        public void Restart()
+        {
+            _elasticSearchProcess.Kill();
+            _elasticSearchProcess.WaitForExit();
+
+            StartProcess();
+            WaitForGreen();
+        }
+
+        private void ExtractEmbeddedLz4Stream(string name, DirectoryInfo destination)
+        {
+            var started = Stopwatch.StartNew();
+
+            using (var stream = GetType().Assembly.GetManifestResourceStream(typeof(RessourceTarget), name))
+            using (var decompresStream = new LZ4Stream(stream, CompressionMode.Decompress))
+            using (var archiveReader = new ArchiveReader(decompresStream))
+                archiveReader.ExtractToDirectory(destination);
+           
+            Info("Extracted {0} in {1} seconds", name, started.Elapsed.TotalSeconds);
+        }
+
+
+        protected virtual void Dispose(bool disposing)
+        {
+            if (_disposed)
+                return;
+            try
+            {
+                _elasticSearchProcess.Kill();
+                _elasticSearchProcess.WaitForExit();
+                temporaryRootFolder.Delete(true);
+
+            }
+            catch (Exception ex)
+            {
+                Info(ex.ToString());
+            }
+            _disposed = true;
+
+        }
+
+        ~Elasticsearch()
+        {
+            Dispose(false);
+        }
+
+        public void Dispose()
+        {
+            Dispose(true);
+            GC.SuppressFinalize(this);
+        }
+    }
+}